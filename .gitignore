dist
cabal-dev
*.o
*.hi
*.chi
*.chs.h
*.aes
*.elmi
*.elmo
data
*/ElmFiles/*
.DS_Store
<<<<<<< HEAD
build
cache
=======
*~
>>>>>>> b0a856eb
<|MERGE_RESOLUTION|>--- conflicted
+++ resolved
@@ -10,9 +10,6 @@
 data
 */ElmFiles/*
 .DS_Store
-<<<<<<< HEAD
 build
 cache
-=======
-*~
->>>>>>> b0a856eb
+*~