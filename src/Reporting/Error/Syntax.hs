{-# OPTIONS_GHC -Wall #-}
module Reporting.Error.Syntax where

import qualified Data.List as List
import qualified Data.Set as Set
import qualified Text.Parsec.Error as Parsec
import Text.PrettyPrint.ANSI.Leijen (dullyellow, hsep, text)

import qualified Reporting.Error.Helpers as Help
import qualified Reporting.Render.Type as RenderType
import qualified Reporting.Report as Report


data Error
    = Parse [Parsec.Message]
    | BadFunctionName Int
    | BadPattern String

    | CommentOnNothing

    | SettingsOnNormalModule
    | SettingsOnPortModule
    | DuplicateSettingOnEffectModule String
    | BadSettingOnEffectModule String
    | NoSettingsOnEffectModule
    | MissingManagerOnEffectModule String
    | UnexpectedPort String

    | InfixDuplicate String
    | TypeWithoutDefinition String
<<<<<<< HEAD
=======
    | PortWithoutAnnotation String
    | UnexpectedPort
    | DuplicateArgument String String
>>>>>>> 74bc3f29
    | DuplicateFieldName String
    | DuplicateValueDeclaration String
    | DuplicateTypeDeclaration String
    | DuplicateDefinition String
    | UnboundTypeVarsInUnion String [String] [String]
    | UnboundTypeVarsInAlias String [String] [String]
    | UnusedTypeVarsInAlias String [String] [String]
    | MessyTypeVarsInAlias String [String] [String] [String]


-- TO REPORT

toReport :: RenderType.Localizer -> Error -> Report.Report
toReport _localizer err =
  case err of
    Parse messages ->
        parseErrorReport messages

    BadFunctionName arity ->
        Report.report
          "BAD FUNCTION DEFINITION"
          Nothing
          "Complex patterns cannot be used as function names."
          ( Help.reflowParagraph $
              "This function definition has " ++ show arity ++ " arguments, but instead\
              \ of a normal name like `add` or `reverse` it has a pattern. There is no\
              \ way to \"deconstruct\" a function with pattern matching, so this needs to\
              \ be changed to a normal name."
          )

    BadPattern name ->
        Report.report
          "BAD PATTERN"
          Nothing
          ("The free variable `" ++ name ++ "` appears more than once in this pattern.")
          ( Help.stack
              [ text "Rename the variables so there are no duplicates."
              , Help.reflowParagraph $
                  "In Elm, pattern matching works by binding these free variables to subsections\
                  \ of the matching value. It does not make sense to have the same name for two\
                  \ different subsections though! When you say `" ++ name ++ "` in some code, there\
                  \ is no way for me to know which subsection you mean!"
              ]
          )

    CommentOnNothing ->
        Report.report
          "STRAY COMMENT"
          Nothing
          ("This documentation comment is not followed by anything.")
          ( Help.reflowParagraph $
              "All documentation comments need to be right above the declaration they\
              \ describe. Maybe some code got deleted or commented out by accident? Or\
              \ maybe this comment is here by accident?"
          )

    SettingsOnNormalModule ->
        Report.report
          "BAD MODULE DECLARATION"
          Nothing
          "A normal module can expose values, but not settings like this."
          ( Help.reflowParagraph $
              "If you want a normal module, just remove this stuff. If you want to create\
              \ an `effect module` you just forgot to use the `effect` keyword. In that\
              \ case, just change `module` to `effect module` and you should be headed in\
              \ the right direction!"
          )

    SettingsOnPortModule ->
        Report.report
          "BAD MODULE DECLARATION"
          Nothing
          "A port module can expose values, but not have settings like this."
          ( Help.reflowParagraph $
              "If you want a port module, just remove this stuff. If you want to create\
              \ a custom effect module instead (which is rare) just change `port module`\
              \ to `effect module` and you should be headed in the right direction!"
          )

    DuplicateSettingOnEffectModule name ->
        Report.report
          "EFFECT MODULE PROBLEM"
          Nothing
          ("You have defined " ++ Help.functionName name ++ " multiple times.")
          ( Help.reflowParagraph $
              "There can only be one " ++ Help.functionName name
              ++ " though! Remove until there is one left."
          )

    BadSettingOnEffectModule name ->
        Report.report
          "EFFECT MODULE PROBLEM"
          Nothing
          ("Setting " ++ Help.functionName name ++ " is not recognized.")
          ( Help.reflowParagraph $
              "Remove this entry and you should be all set!"
          )

    NoSettingsOnEffectModule ->
        Report.report
          "EFFECT MODULE PROBLEM"
          Nothing
          ("You are defining an effect module, but it has no settings.")
          ( Help.reflowParagraph $
              "If you just wanted a normal module, change the keywords `effect module`\
              \ to `module` and you should be all set. If you want a proper effect module,\
              \ you need to specify your commands and/or subscriptions. Read more about this\
              \ here: <http://guide.elm-lang.org/effect_managers/>"
          )

    MissingManagerOnEffectModule name ->
        Report.report
          "EFFECT MODULE PROBLEM"
          Nothing
          ("You are defining an effect module, but there is no " ++ Help.functionName name ++ " defined.")
          ( Help.reflowParagraph $
              "There is a small set of top-level functions and values that must be defined\
              \ in any complete effect module. The best thing is probably to just read more\
              \ about effect modules here:\
              \ <http://guide.elm-lang.org/effect_managers/>"
          )

    UnexpectedPort name ->
        Report.report
          "BAD PORT"
          Nothing
          ("You are declaring port " ++ Help.functionName name ++ " in a normal module.")
          ( Help.reflowParagraph $
              "All ports must be defined in a `port module`. You should probably have just\
              \ one of these for your project. This way all of your foreign interactions\
              \ stay relatively organized."
          )

    InfixDuplicate opName ->
        Report.report
          "INFIX OVERLAP"
          Nothing
          ("The infix declarations for " ++ Help.functionName opName ++ " must be removed.")
          ( Help.reflowParagraph $
              "The precedence and associativity of a particular operator can only be set in\
              \ one place in a code base, and " ++ Help.functionName opName
              ++ " has already been set somewhere else."
          )

    TypeWithoutDefinition valueName ->
        Report.report
          "MISSING DEFINITION"
          Nothing
          ("There is a type annotation for `" ++ valueName ++ "` but there"
            ++ " is no corresponding definition!"
          )
          ( text $
              "Directly below the type annotation, put a definition like:\n\n"
              ++ "    " ++ valueName ++ " = 42"
          )

<<<<<<< HEAD
=======
    PortWithoutAnnotation portName ->
        Report.report
          "PORT ERROR"
          Nothing
          ("Port `" ++ portName ++ "` does not have a type annotation!")
          ( text $
              "Directly above the port definition, I need something like this:\n\n"
              ++ "    port " ++ portName ++ " : Signal Int"
          )


    UnexpectedPort ->
        Report.report
          "PORT ERROR"
          Nothing
          "This module has ports, but ports can only appear in the main module."
          ( Help.reflowParagraph $
              "Ports in library code would create hidden dependencies where importing a\
              \ module could bring in constraints not captured in the public API. Furthermore,\
              \ if the module is imported twice, do we send values out the port twice?"
          )

    DuplicateArgument funcName argName ->
        Report.report
          "DUPLICATE ARGUMENT"
          Nothing
          ( "The name `" ++ argName
            ++ "` is used more than once in the arguments of `"
            ++ funcName ++ "`."
          )
          ( Help.reflowParagraph $
              "Rename things until `" ++ argName ++ "` is used only once.\
              \ Otherwise how can we tell which one you want when you\
              \ say `" ++ argName ++ "` it in the body of your function?"
          )

>>>>>>> 74bc3f29
    DuplicateFieldName name ->
        Report.report
          "DUPLICATE FIELD"
          Nothing
          ("This record has more than one field named `" ++ name ++ "`.")
          (text "There can only be one. Do some renaming to make sure the names are distinct!")

    DuplicateValueDeclaration name ->
        Report.report
          "DUPLICATE DEFINITION"
          Nothing
          ( "Naming multiple top-level values `" ++ name ++ "` makes things\n"
            ++ "ambiguous. When you say `" ++ name ++ "` which one do you want?"
          )
          ( Help.reflowParagraph $
              "Find all the top-level values named " ++ Help.functionName name
              ++ " and do some renaming. Make sure the names are distinct!"
          )

    DuplicateTypeDeclaration name ->
        Report.report
          "DUPLICATE DEFINITION"
          Nothing
          ( "There are multiple types named `" ++ name ++ "` in this module."
          )
          ( Help.reflowParagraph $
              "Search through this module, find all the types named `" ++ name
              ++ "`, and give each of them a unique name."
          )

    DuplicateDefinition name ->
        Report.report
          "DUPLICATE DEFINITION"
          Nothing
          ("There are multiple values named `" ++ name ++ "` in this let-expression."
          )
          ( Help.reflowParagraph $
              "Search through this let-expression, find all the values named `" ++ name
              ++ "`, and give each of them a unique name."
          )

    UnboundTypeVarsInUnion typeName givenVars unbound ->
        unboundTypeVars "type" typeName givenVars unbound

    UnboundTypeVarsInAlias typeName givenVars unbound ->
        unboundTypeVars "type alias" typeName givenVars unbound

    UnusedTypeVarsInAlias typeName givenVars unused ->
        Report.report
          "UNUSED TYPE VARIABLES"
          Nothing
          ( "Type alias `" ++ typeName ++ "` cannot have unused type variables: "
            ++ Help.commaSep unused
          )
          ( Help.stack
              [ text "You probably need to change the declaration like this:"
              , dullyellow $ hsep $
                  map text ("type" : "alias" : typeName : filter (`notElem` unused) givenVars ++ ["=", "..."])
              ]
          )

    MessyTypeVarsInAlias typeName givenVars unused unbound ->
        Report.report
          "TYPE VARIABLE PROBLEMS"
          Nothing
          ( "Type alias `" ++ typeName ++ "` has some problems with type variables."
          )
          ( Help.stack
              [ Help.reflowParagraph $
                  "The declaration says it uses certain type variables ("
                  ++ Help.commaSep unused ++ ") but they do not appear in the aliased type. "
                  ++ "Furthermore, the aliased type says it uses type variables ("
                  ++ Help.commaSep unbound
                  ++ ") that do not appear in the declaration."
              , text "You probably need to change the declaration like this:"
              , dullyellow $ hsep $
                  map text ("type" : "alias" : typeName : filter (`notElem` unused) givenVars ++ unbound ++ ["=", "..."])
              ]
          )


unboundTypeVars :: String -> String -> [String] -> [String] -> Report.Report
unboundTypeVars declKind typeName givenVars unboundVars =
  Report.report
    "UNBOUND TYPE VARIABLES"
    Nothing
    ( Help.capitalize declKind ++ " `" ++ typeName ++ "` must declare its use of type variable"
      ++ Help.commaSep unboundVars
    )
    ( Help.stack
        [ text "You probably need to change the declaration like this:"
        , hsep $
            map text (declKind : typeName : givenVars)
            ++ map (dullyellow . text) unboundVars
            ++ map text ["=", "..."]
        , Help.reflowParagraph $
            "Here's why. Imagine one `" ++ typeName ++ "` where `" ++ head unboundVars ++
            "` is an Int and another where it is a Bool. When we explicitly list the type\
            \ variables, the type checker can see that they are actually different types."
        ]
    )



-- TAGGING PARSE ERRORS


newline :: String
newline = "NEWLINE"


freshLine :: String
freshLine = "FRESH_LINE"


whitespace :: String
whitespace = "WHITESPACE"


tab :: String
tab = "TAB"


keyword :: String -> String
keyword kwd =
  "KEYWORD=" ++ kwd


data SpecialMessage
  = MsgKeyword String
  | MsgTab


extractSpecialMessage :: String -> Maybe SpecialMessage
extractSpecialMessage message =
  if List.isPrefixOf "KEYWORD=" message then
      Just $ MsgKeyword (drop (length "KEYWORD=") message)

  else if tab == message then
      Just MsgTab

  else
      Nothing


-- REPORTING PARSE ERRORS

parseErrorReport :: [Parsec.Message] -> Report.Report
parseErrorReport messages =
  let
    addMsg message hint =
      case message of
        Parsec.SysUnExpect _msg ->
            hint

        Parsec.UnExpect _msg ->
            hint

        Parsec.Expect msg ->
          let
            msg' =
              if msg `elem` [whitespace, newline, freshLine] then
                  "whitespace"
              else
                  msg
          in
            if msg == tab then
              -- Our parser looks for tab so it can throw a custom tab error message.
              -- Exclude tabs from the list of expected tokens so that no one thinks they are supported.
              hint
            else
              hint { _expected = Set.insert msg' (_expected hint) }

        Parsec.Message msg ->
            hint { _messages = msg : _messages hint }

    (ParseHint msgs expects) =
      foldr addMsg emptyHint messages

    (preHint, maybePost) =
      case msgs of
        [msg] ->
            case extractSpecialMessage msg of
              Just (MsgKeyword kwd) ->
                  ( "It looks like the keyword `" ++ kwd ++ "` is being used as a variable."
                  , Just "Rename it to something else."
                  )

              Just MsgTab ->
                  ( "A tab character was found, but all whitespace (including indentation) must be spaces not tabs."
                  , Just "I am looking for spaces, not tabs."
                  )

              Nothing ->
                  ( msg
                  , Nothing
                  )

        _ ->
            ( "I ran into something unexpected when parsing your code!"
            , Nothing
            )

    postHint =
      if Set.null expects then
          "Maybe <http://elm-lang.org/docs/syntax> can help you figure it out."

      else
          "I am looking for one of the following things:\n"
          ++ concatMap ("\n    "++) (Set.toList expects)
  in
    Report.report
      "SYNTAX PROBLEM"
      Nothing
      preHint
      (text (maybe postHint id maybePost))


data ParseHint = ParseHint
    { _messages :: [String]
    , _expected :: Set.Set String
    }
    deriving (Show)


emptyHint :: ParseHint
emptyHint =
  ParseHint [] Set.empty<|MERGE_RESOLUTION|>--- conflicted
+++ resolved
@@ -28,12 +28,8 @@
 
     | InfixDuplicate String
     | TypeWithoutDefinition String
-<<<<<<< HEAD
-=======
-    | PortWithoutAnnotation String
-    | UnexpectedPort
+
     | DuplicateArgument String String
->>>>>>> 74bc3f29
     | DuplicateFieldName String
     | DuplicateValueDeclaration String
     | DuplicateTypeDeclaration String
@@ -190,30 +186,6 @@
               ++ "    " ++ valueName ++ " = 42"
           )
 
-<<<<<<< HEAD
-=======
-    PortWithoutAnnotation portName ->
-        Report.report
-          "PORT ERROR"
-          Nothing
-          ("Port `" ++ portName ++ "` does not have a type annotation!")
-          ( text $
-              "Directly above the port definition, I need something like this:\n\n"
-              ++ "    port " ++ portName ++ " : Signal Int"
-          )
-
-
-    UnexpectedPort ->
-        Report.report
-          "PORT ERROR"
-          Nothing
-          "This module has ports, but ports can only appear in the main module."
-          ( Help.reflowParagraph $
-              "Ports in library code would create hidden dependencies where importing a\
-              \ module could bring in constraints not captured in the public API. Furthermore,\
-              \ if the module is imported twice, do we send values out the port twice?"
-          )
-
     DuplicateArgument funcName argName ->
         Report.report
           "DUPLICATE ARGUMENT"
@@ -228,7 +200,6 @@
               \ say `" ++ argName ++ "` it in the body of your function?"
           )
 
->>>>>>> 74bc3f29
     DuplicateFieldName name ->
         Report.report
           "DUPLICATE FIELD"
