{-# LANGUAGE OverloadedStrings #-}

module Main
  ( main,
  )
where

<<<<<<< HEAD
import qualified Bump
import qualified Data.List as List
import qualified Diff
-- import qualified Format
import qualified Gren.Version as V
import qualified Init
import qualified Install
import qualified Make
import qualified Publish
import qualified Repl
=======
import Bump qualified
import Data.List qualified as List
import Diff qualified
-- import qualified Format
import Gren.Version qualified as V
import Init qualified
import Install qualified
import Make qualified
import Publish qualified
import Repl qualified
>>>>>>> 49d5e5c5
import Terminal
import Terminal.Helpers
import Text.PrettyPrint.ANSI.Leijen qualified as P
import Prelude hiding (init)

-- MAIN

main :: IO ()
main =
  Terminal.app
    intro
    outro
    [ repl,
      init,
      make,
      install,
      -- format,
      bump,
      diff,
      publish
    ]

intro :: P.Doc
intro =
  P.vcat
    [ P.fillSep
        [ "Hi,",
          "thank",
          "you",
          "for",
          "trying",
          "out",
          P.green "Gren",
          P.green (P.text (V.toChars V.compiler)) <> ".",
          "I hope you like it!"
        ],
      "",
      P.black "-------------------------------------------------------------------------------",
      P.black "I highly recommend working through <https://gren-lang.org/learn> to get started.",
      P.black "It teaches many important concepts, including how to use `gren` in the terminal.",
      P.black "-------------------------------------------------------------------------------"
    ]

outro :: P.Doc
outro =
  P.fillSep $
    map P.text $
      words
        "Be sure to ask on the Gren zulip if you run into trouble! Folks are friendly and\
        \ happy to help out. They hang out there because it is fun, so be kind to get the\
        \ best results!"

-- INIT

init :: Terminal.Command
init =
  let summary =
        "Start an Gren project. It creates a starter gren.json file."

      details =
        "The `init` command helps start Gren projects:"

      example =
        reflow
          "It will ask permission to create an gren.json file, the one thing common\
          \ to all Gren projects."

      initFlags =
        flags Init.Flags
          |-- onOff "package" "Create a package specific gren.json file."
   in Terminal.Command "init" (Common summary) details example noArgs initFlags Init.run

-- REPL

repl :: Terminal.Command
repl =
  let summary =
        "Open up an interactive programming session. Type in Gren expressions\
        \ like (2 + 2) or (String.length \"test\") and see if they equal four!"

      details =
        "The `repl` command opens up an interactive programming session:"

      example =
        reflow
          "Start working through <https://gren-lang.org/learn> to learn how to use this!\
          \ It has a whole chapter that uses the REPL for everything, so that is probably\
          \ the quickest way to get started."

      replFlags =
        flags Repl.Flags
          |-- flag "interpreter" interpreter "Path to a alternate JS interpreter, like node or nodejs."
          |-- onOff "no-colors" "Turn off the colors in the REPL. This can help if you are having trouble reading the values. Some terminals use a custom color scheme that diverges significantly from the standard ANSI colors, so another path may be to pick a more standard color scheme."
   in Terminal.Command "repl" (Common summary) details example noArgs replFlags Repl.run

interpreter :: Parser String
interpreter =
  Parser
    { _singular = "interpreter",
      _plural = "interpreters",
      _parser = Just,
      _suggest = \_ -> return [],
      _examples = \_ -> return ["node", "nodejs"]
    }

-- MAKE

make :: Terminal.Command
make =
  let details =
        "The `make` command compiles Gren code into JS or HTML:"

      example =
        stack
          [ reflow
              "For example:",
            P.indent 4 $ P.green "gren make src/Main.gren",
            reflow
              "This tries to compile an Gren file named src/Main.gren, generating an index.html\
              \ file if possible."
          ]

      makeFlags =
        flags Make.Flags
          |-- onOff "debug" "Turn on the time-travelling debugger. It allows you to rewind and replay events. The events can be imported/exported into a file, which makes for very precise bug reports!"
          |-- onOff "optimize" "Turn on optimizations to make code smaller and faster. For example, the compiler renames record fields to be as short as possible and unboxes values to reduce allocation."
          |-- flag "output" Make.output "Specify the name of the resulting JS file. For example --output=assets/gren.js to generate the JS at assets/gren.js. You can also use --output=/dev/stdout to output the JS to the terminal, or --output=/dev/null to generate no output at all!"
          |-- flag "report" Make.reportType "You can say --report=json to get error messages as JSON. This is only really useful if you are an editor plugin. Humans should avoid it!"
          |-- flag "docs" Make.docsFile "Generate a JSON file of documentation for a package. Eventually it will be possible to preview docs with `reactor` because it is quite hard to deal with these JSON files directly."
   in Terminal.Command "make" Uncommon details example (zeroOrMore grenFile) makeFlags Make.run

-- INSTALL

install :: Terminal.Command
install =
  let details =
        "The `install` command fetches packages from <https://package.gren-lang.org> for\
        \ use in your project:"

      example =
        stack
          [ reflow
              "For example, if you want to get packages for HTTP and JSON, you would say:",
            P.indent 4 $
              P.green $
                P.vcat $
                  [ "gren install gren/http",
                    "gren install gren/json"
                  ],
            reflow
              "Notice that you must say the AUTHOR name and PROJECT name! After running those\
              \ commands, you could say `import Http` or `import Json.Decode` in your code.",
            reflow
              "What if two projects use different versions of the same package? No problem!\
              \ Each project is independent, so there cannot be conflicts like that!"
          ]

      installArgs =
        oneOf
          [ require0 Install.NoArgs,
            require1 Install.Install package
          ]
   in Terminal.Command "install" Uncommon details example installArgs noFlags Install.run

-- PUBLISH

publish :: Terminal.Command
publish =
  let details =
        "The `publish` command publishes your package on <https://package.gren-lang.org>\
        \ so that anyone in the Gren community can use it."

      example =
        stack
          [ reflow
              "Think hard if you are ready to publish NEW packages though!",
            reflow
              "Part of what makes Gren great is the packages ecosystem. The fact that\
              \ there is usually one option (usually very well done) makes it way\
              \ easier to pick packages and become productive. So having a million\
              \ packages would be a failure in Gren. We do not need twenty of\
              \ everything, all coded in a single weekend.",
            reflow
              "So as community members gain wisdom through experience, we want\
              \ them to share that through thoughtful API design and excellent\
              \ documentation. It is more about sharing ideas and insights than\
              \ just sharing code! The first step may be asking for advice from\
              \ people you respect, or in community forums. The second step may\
              \ be using it at work to see if it is as nice as you think. Maybe\
              \ it ends up as an experiment on GitHub only. Point is, try to be\
              \ respectful of the community and package ecosystem!",
            reflow
              "Check out <https://package.gren-lang.org/help/design-guidelines> for guidance on how to create great packages!"
          ]
   in Terminal.Command "publish" Uncommon details example noArgs noFlags Publish.run

-- BUMP

bump :: Terminal.Command
bump =
  let details =
        "The `bump` command figures out the next version number based on API changes:"

      example =
        reflow
          "Say you just published version 1.0.0, but then decided to remove a function.\
          \ I will compare the published API to what you have locally, figure out that\
          \ it is a MAJOR change, and bump your version number to 2.0.0. I do this with\
          \ all packages, so there cannot be MAJOR changes hiding in PATCH releases in Gren!"
   in Terminal.Command "bump" Uncommon details example noArgs noFlags Bump.run

-- DIFF

diff :: Terminal.Command
diff =
  let details =
        "The `diff` command detects API changes:"

      example =
        stack
          [ reflow
              "For example, to see what changed in the HTML package between\
              \ versions 1.0.0 and 2.0.0, you can say:",
            P.indent 4 $ P.green $ "gren diff gren/html 1.0.0 2.0.0",
            reflow
              "Sometimes a MAJOR change is not actually very big, so\
              \ this can help you plan your upgrade timelines."
          ]

      diffArgs =
        oneOf
          [ require0 Diff.CodeVsLatest,
            require1 Diff.CodeVsExactly version,
            require2 Diff.LocalInquiry version version,
            require3 Diff.GlobalInquiry package version version
          ]
   in Terminal.Command "diff" Uncommon details example diffArgs noFlags Diff.run

-- FORMAT
{-
format :: Terminal.Command
format =
  let details =
        "The `format` command rewrites .gren files to use Gren's preferred style:"

      example =
        reflow "If no files or directories are given, all .gren files in all source and test directories will be formatted."

      formatFlags =
        flags Format.Flags
          |-- onOff "yes" "Assume yes for all interactive prompts."
          |-- onOff "stdin" "Format stdin and write it to stdout."
   in Terminal.Command "format" Uncommon details example (zeroOrMore grenFileOrDirectory) formatFlags Format.run
   -}

-- HELPERS

stack :: [P.Doc] -> P.Doc
stack docs =
  P.vcat $ List.intersperse "" docs

reflow :: String -> P.Doc
reflow string =
  P.fillSep $ map P.text $ words string<|MERGE_RESOLUTION|>--- conflicted
+++ resolved
@@ -5,18 +5,6 @@
   )
 where
 
-<<<<<<< HEAD
-import qualified Bump
-import qualified Data.List as List
-import qualified Diff
--- import qualified Format
-import qualified Gren.Version as V
-import qualified Init
-import qualified Install
-import qualified Make
-import qualified Publish
-import qualified Repl
-=======
 import Bump qualified
 import Data.List qualified as List
 import Diff qualified
@@ -27,7 +15,6 @@
 import Make qualified
 import Publish qualified
 import Repl qualified
->>>>>>> 49d5e5c5
 import Terminal
 import Terminal.Helpers
 import Text.PrettyPrint.ANSI.Leijen qualified as P
