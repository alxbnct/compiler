--- conflicted
+++ resolved
@@ -49,12 +49,8 @@
       Modify r fs -> Modify (f r) (map (var *** f) fs)
       Record fs -> Record (map (var *** f) fs)
       Markdown uid md es -> Markdown uid md (map f es)
-<<<<<<< HEAD
       GLShader _ _ _ -> expr
-      PortIn name st tt handler -> PortIn name st tt (f handler)
-=======
       PortIn name st -> PortIn name st
->>>>>>> b5e73112
       PortOut name st signal -> PortOut name st (f signal)
 
 definition :: Def -> Def
