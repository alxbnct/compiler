<<<<<<< HEAD
{-# OPTIONS -Wall #-}

module Generate.JavaScript where
=======
module Generate.JavaScript (generate) where
>>>>>>> b0a856eb

import Control.Arrow (first,(***))
import Control.Applicative ((<$>),(<*>))
import Control.Monad.State
import qualified Data.List as List
import qualified Data.Map as Map
import qualified Data.Set as Set

import qualified Generate.Cases as Case
import qualified Generate.Markdown as MD
import qualified SourceSyntax.Helpers as Help
import SourceSyntax.Literal
import SourceSyntax.Pattern
import SourceSyntax.Location
import SourceSyntax.Expression
import SourceSyntax.Module
import qualified Transform.SortDefinitions as SD
import Language.ECMAScript3.Syntax
import Language.ECMAScript3.PrettyPrint
import qualified Transform.SafeNames as MakeSafe

split :: String -> [String]
split = go []
  where
    go vars str =
        case break (=='.') str of
          (x,'.':rest) | Help.isOp x -> vars ++ [x ++ '.' : rest]
                       | otherwise -> go (vars ++ [x]) rest
          (x,[]) -> vars ++ [x]

var name = Id () name
ref name = VarRef () (var name)
prop name = PropId () (var name)
f <| x = CallExpr () f [x]
args ==> e = FuncExpr () Nothing (map var args) [ ReturnStmt () (Just e) ]
function args stmts = FuncExpr () Nothing (map var args) stmts
call = CallExpr ()
string = StringLit ()

dotSep (x:xs) = foldl (DotRef ()) (ref x) (map var xs)
obj = dotSep . split

varDecl :: String -> Expression () -> VarDecl ()
varDecl x expr =
    VarDecl () (var x) (Just expr)

include alias moduleName =
    varDecl alias (obj (moduleName ++ ".make") <| ref "_elm")

internalImports name =
    VarDeclStmt () 
    [ varDecl "N" (obj "Elm.Native")
    , include "_N" "N.Utils"
    , include "_L" "N.List"
    , include "_E" "N.Error"
    , include "_J" "N.JavaScript"
    , varDecl "$moduleName" (string name)
    ]

literal :: Literal -> Expression ()
literal lit =
  case lit of
    Chr c -> obj "_N.chr" <| string [c]
    Str s -> string s
    IntNum   n -> IntLit () n
    FloatNum n -> NumLit () n
    Boolean  b -> BoolLit () b

expression :: LExpr () () -> State Int (Expression ())
expression (L span expr) =
    case expr of
      Var x -> return $ ref x
      Literal lit -> return $ literal lit

      Range lo hi ->
          do lo' <- expression lo
             hi' <- expression hi
             return $ obj "_L.range" `call` [lo',hi']

      Access e x ->
          do e' <- expression e
             return $ DotRef () e' (var x)

      Remove e x ->
          do e' <- expression e
             return $ obj "_N.remove" `call` [string x, e']

      Insert e x v ->
          do v' <- expression v
             e' <- expression e
             return $ obj "_N.insert" `call` [string x, v', e']

      Modify e fs ->
          do e' <- expression e
             fs' <- forM fs $ \(f,v) -> do
                      v' <- expression v
                      return $ ArrayLit () [string f, v']
             return $ obj "_N.replace" `call` [ArrayLit () fs', e']

      Record fields ->
          do fields' <- forM fields $ \(f,e) -> do
                          (,) f <$> expression e
             let fieldMap = List.foldl' combine Map.empty fields'
             return $ ObjectLit () $ (PropId () (var "_"), hidden fieldMap) : visible fieldMap
          where
            combine r (k,v) = Map.insertWith (++) k [v] r
            prop = PropId () . var
            hidden fs = ObjectLit () . map (prop *** ArrayLit ()) .
                        Map.toList . Map.filter (not . null) $ Map.map tail fs
            visible fs = map (first prop) . Map.toList $ Map.map head fs

      Binop op e1 e2 -> binop span op e1 e2

      Lambda p e@(L s _) ->
          do (args, body) <- foldM depattern ([], innerBody) (reverse patterns)
             body' <- expression body
             return $ case length args < 2 || length args > 9 of
                        True  -> foldr (==>) body' (map (:[]) args)
                        False -> ref ("F" ++ show (length args)) <| (args ==> body')
          where
            depattern (args, body) pattern =
                case pattern of
                  PVar x -> return (args ++ [x], body)
                  _ -> do arg <- Case.newVar
                          return (args ++ [arg], L s (Case (L s (Var arg)) [(pattern, body)]))

            (patterns, innerBody) = collect [p] e

            collect patterns lexpr@(L _ expr) =
                case expr of
                  Lambda p e -> collect (p:patterns) e
                  _ -> (patterns, lexpr)

      App e1 e2 ->
          do func' <- expression func
             args' <- mapM expression args
             return $ case args' of
                        [arg] -> func' <| arg
                        _ | length args' <= 9 -> ref aN `call` (func':args')
                          | otherwise         -> foldl1 (<|) (func':args')
          where
            aN = "A" ++ show (length args)
            (func, args) = getArgs e1 [e2]
            getArgs func args =
                case func of
                  (L _ (App f arg)) -> getArgs f (arg : args)
                  _ -> (func, args)

      Let defs e ->
          do let (defs',e') = SD.flattenLets defs e 
             stmts <- concat <$> mapM definition defs'
             exp <- expression e'
             return $ function [] (stmts ++ [ ReturnStmt () (Just exp) ]) `call` []

      MultiIf branches ->
        do branches' <- forM branches $ \(b,e) -> (,) <$> expression b <*> expression e
           return $ case last branches of
             (L _ (Var "Basics.otherwise"), _) -> safeIfs branches'
             (L _ (Literal (Boolean True)), _) -> safeIfs branches'
             _ -> ifs branches' (obj "_E.If" `call` [ ref "$moduleName", string (show span) ])
        where
          safeIfs branches = ifs (init branches) (snd (last branches))
          ifs branches finally = foldr iff finally branches
          iff (if', then') else' = CondExpr () if' then' else'

      Case e cases ->
          do (tempVar,initialMatch) <- Case.toMatch cases
             (revisedMatch, stmt) <-
                 case e of
                   L _ (Var x) -> return (Case.matchSubst [(tempVar,x)] initialMatch, [])
                   _ -> do e' <- expression e
                           return (initialMatch, [VarDeclStmt () [varDecl tempVar e']])
             match' <- match span revisedMatch
             return (function [] (stmt ++ match') `call` [])

      ExplicitList es ->
          do es' <- mapM expression es
             return $ obj "_J.toList" <| ArrayLit () es'

      Data name es ->
          do es' <- mapM expression es
             return $ ObjectLit () (ctor : fields es')
          where
            ctor = (prop "ctor", string name)
            fields = zipWith (\n e -> (prop ("_" ++ show n), e)) [0..]

      Markdown uid doc es ->
          do es' <- mapM expression es
             return $ obj "Text.markdown" `call` (string md : string uid : es')
          where
            pad = "<div style=\"height:0;width:0;\">&nbsp;</div>"
            md = pad ++ MD.toHtml doc ++ pad

      GLShader uid src ->
        return . literal $ Str src
          

definition :: Def () () -> State Int [Statement ()]
definition def =
  case def of
    TypeAnnotation _ _ -> return []

    Def pattern expr@(L span _) -> do
      expr' <- expression expr
      let assign x = varDecl x expr'
      case pattern of
        PVar x
          | Help.isOp x ->
              let op = LBracket () (ref "_op") (string x) in
              return [ ExprStmt () $ AssignExpr () OpAssign op expr' ]
          | otherwise ->
              return [ VarDeclStmt () [ assign x ] ]

        PRecord fields ->
            let setField f = varDecl f (dotSep ["$",f]) in
            return [ VarDeclStmt () (assign "$" : map setField fields) ]

        PData name patterns | vars /= Nothing ->
            case vars of
              Just vs -> return [ VarDeclStmt () (setup (zipWith decl vs [0..])) ]
            where
              vars = getVars patterns
              getVars patterns =
                  case patterns of
                    PVar x : rest -> (x:) `fmap` getVars rest
                    [] -> Just []
                    _ -> Nothing

              decl x n = varDecl x (dotSep ["$","_" ++ show n])
              setup vars
                  | Help.isTuple name = assign "$" : vars
                  | otherwise = assign "$raw" : safeAssign : vars

              safeAssign = varDecl "$" (CondExpr () if' (obj "$raw") exception)
              if' = InfixExpr () OpStrictEq (obj "$raw.ctor") (string name)
              exception = obj "_E.Case" `call` [ref "$moduleName", string (show span)]

        _ ->
            do defs' <- concat <$> mapM toDef vars
               return (VarDeclStmt () [assign "$"] : defs')
            where
              vars = Set.toList $ SD.boundVars pattern
              mkVar = L span . Var
              toDef y = definition $
                        Def (PVar y) (L span $ Case (mkVar "$") [(pattern, mkVar y)])

match :: (Show a) => a -> Case.Match () () -> State Int [Statement ()]
match span mtch =
  case mtch of
    Case.Match name clauses mtch' ->
        do (isChars, clauses') <- unzip <$> mapM (clause span name) clauses
           mtch'' <- match span mtch'
           return (SwitchStmt () (format isChars (access name)) clauses' : mtch'')
        where
          isLiteral p = case p of
                          Case.Clause (Right _) _ _ -> True
                          _ -> False
          access name = if any isLiteral clauses then ref name else dotSep [name,"ctor"]
          format isChars e
              | or isChars = InfixExpr () OpAdd e (string "")
              | otherwise = e

    Case.Fail ->
        return [ ExprStmt () (obj "_E.Case" `call` [ref "$moduleName", string (show span)]) ]

    Case.Break -> return [BreakStmt () Nothing]
    Case.Other e ->
        do e' <- expression e
           return [ ReturnStmt () (Just e') ]
    Case.Seq ms -> concat <$> mapM (match span) (dropEnd [] ms)
        where
          dropEnd acc [] = acc
          dropEnd acc (m:ms) =
              case m of
                Case.Other _ -> acc ++ [m]
                _ -> dropEnd (acc ++ [m]) ms

clause span variable (Case.Clause value vars mtch) =
    (,) isChar . CaseClause () pattern <$> match span (Case.matchSubst (zip vars vars') mtch)
  where
    vars' = map (\n -> variable ++ "._" ++ show n) [0..]
    (isChar, pattern) =
        case value of
          Right (Chr c) -> (True, string [c])
          _ -> (,) False $ case value of
                             Right (Boolean b) -> BoolLit () b
                             Right lit -> literal lit
                             Left name -> string $ case List.elemIndices '.' name of
                                                     [] -> name
                                                     is -> drop (last is + 1) name


generate :: MetadataModule () () -> String 
generate unsafeModule =
    show . prettyPrint $ setup (Just "Elm") (names modul ++ ["make"]) ++
             [ assign ("Elm" : names modul ++ ["make"]) (function ["_elm"] programStmts) ]
  where
    modul = MakeSafe.metadataModule unsafeModule
    thisModule = dotSep ("_elm" : names modul ++ ["values"])
    programStmts =
        concat [ setup (Just "_elm") (names modul ++ ["values"])
               , [ IfSingleStmt () thisModule (ReturnStmt () (Just thisModule)) ]
               , [ internalImports (List.intercalate "." (names modul)) ]
               , concatMap jsImport (imports modul)
               , concatMap importEvent (foreignImports modul)
               , [ assign ["_op"] (ObjectLit () []) ]
               , concat $ evalState (mapM definition . fst . SD.flattenLets [] $ program modul) 0
               , map exportEvent $ foreignExports modul
               , [ jsExports ]
               , [ ReturnStmt () (Just thisModule) ]
               ]

    jsExports = assign ("_elm" : names modul ++ ["values"]) (ObjectLit () exs)
        where
          exs = map entry . filter (not . Help.isOp) $ "_op" : exports modul
          entry x = (PropId () (var x), ref x)
          
    assign path expr =
             case path of
               [x] -> VarDeclStmt () [ varDecl x expr ]
               _   -> ExprStmt () $
                      AssignExpr () OpAssign (LDot () (dotSep (init path)) (last path)) expr

    jsImport (modul,_) = setup Nothing path ++ [ include ]
        where
          path = split modul
          include = assign path $ dotSep ("Elm" : path ++ ["make"]) <| ref "_elm"

    setup namespace path = map create paths
        where
          create name = assign name (InfixExpr () OpLOr (dotSep name) (ObjectLit () []))
          paths = case namespace of
                    Nothing -> tail . init $ List.inits path
                    Just nmspc -> drop 2 . init . List.inits $ nmspc : path

    addId js = InfixExpr () OpAdd (string (js++"_")) (obj "_elm.id")

    importEvent (js,base,elm,_) =
        [ VarDeclStmt () [ varDecl elm $ obj "Signal.constant" <| evalState (expression base) 0 ]
        , ExprStmt () $
            obj "document.addEventListener" `call`
                  [ addId js
                  , function ["_e"]
                        [ ExprStmt () $ obj "_elm.notify" `call` [dotSep [elm,"id"], obj "_e.value"] ]
                  ]
        ]

    exportEvent (js,elm,_) =
        ExprStmt () $
        ref "A2" `call`
                [ obj "Signal.lift"
                , function ["_v"]
                      [ VarDeclStmt () [varDecl "_e" $ obj "document.createEvent" <| string "Event"]
                      , ExprStmt () $
                            obj "_e.initEvent" `call` [ addId js, BoolLit () True, BoolLit () True ]
                      , ExprStmt () $ AssignExpr () OpAssign (LDot () (ref "_e") "value") (ref "_v")
                      , ExprStmt () $ obj "document.dispatchEvent" <| ref "_e"
                      , ReturnStmt () (Just $ ref "_v")
                      ]
                , ref elm ]

binop span op e1 e2 =
    case op of
      "Basics.." ->
          do es <- mapM expression (e1 : collect [] e2)
             return $ ["$"] ==> foldr (<|) (ref "$") es
      "Basics.<|" ->
          do e2' <- expression e2
             es <- mapM expression (collect [] e1)
             return $ foldr (<|) e2' es
      "List.++" ->
          do e1' <- expression e1
             e2' <- expression e2
             return $ obj "_L.append" `call` [e1', e2']
      "::" -> expression (L span (Data "::" [e1,e2]))
      _ ->
          do e1' <- expression e1
             e2' <- expression e2
             return $ case Map.lookup op opDict of
                        Just f -> f e1' e2'
                        Nothing -> ref "A2" `call` [ func, e1', e2' ]
  where
    collect es e =
        case e of
          L _ (Binop op e1 e2) | op == "Basics.." -> collect (es ++ [e1]) e2
          _ -> es ++ [e]

    js1 = expression e1
    js2 = expression e2

    func | Help.isOp operator = BracketRef () (dotSep (init parts ++ ["_op"])) (string operator)
         | otherwise     = dotSep parts
        where
          parts = split op
          operator = last parts

    opDict = Map.fromList (infixOps ++ specialOps)

    specialOp str func = [ (str, func), ("Basics." ++ str, func) ]
    infixOp str op = specialOp str (InfixExpr () op)

    infixOps = concat
        [ infixOp "+"  OpAdd
        , infixOp "-"  OpSub
        , infixOp "*"  OpMul
        , infixOp "/"  OpDiv
        , infixOp "&&" OpLAnd
        , infixOp "||" OpLOr
        ]

    specialOps = concat
        [ specialOp "^"   $ \a b -> obj "Math.pow" `call` [a,b]
        , specialOp "|>"  $ flip (<|)
        , specialOp "=="  $ \a b -> obj "_N.eq" `call` [a,b]
        , specialOp "/="  $ \a b -> PrefixExpr () PrefixLNot (obj "_N.eq" `call` [a,b])
        , specialOp "<"   $ cmp OpLT 0
        , specialOp ">"   $ cmp OpGT 0
        , specialOp "<="  $ cmp OpLT 1
        , specialOp ">="  $ cmp OpGT (-1)
        , specialOp "div" $ \a b -> InfixExpr () OpBOr (InfixExpr () OpDiv a b) (IntLit () 0)
        ]

    cmp op n a b = InfixExpr () op (obj "_N.cmp" `call` [a,b]) (IntLit () n)<|MERGE_RESOLUTION|>--- conflicted
+++ resolved
@@ -1,10 +1,6 @@
-<<<<<<< HEAD
 {-# OPTIONS -Wall #-}
 
-module Generate.JavaScript where
-=======
 module Generate.JavaScript (generate) where
->>>>>>> b0a856eb
 
 import Control.Arrow (first,(***))
 import Control.Applicative ((<$>),(<*>))
