--- conflicted
+++ resolved
@@ -40,60 +40,6 @@
             keyCodes: keyCodes
         };
     }
-<<<<<<< HEAD
-  }
-
-  var Signal = Elm.Signal.make(elm);
-  var NList = Elm.Native.List.make(elm);
-  var Utils = Elm.Native.Utils.make(elm);
-
-  var NS = Elm.Native.Signal.make(elm);
-  var downEvents = NS.input(0);
-  var upEvents = NS.input(0);
-  var blurEvents = NS.input(0);
-
-  elm.addListener([downEvents.id], document, 'keydown', function down(e) {
-    elm.notify(downEvents.id, e.keyCode);
-  });
-
-  elm.addListener([upEvents.id], document, 'keyup', function up(e) {
-    elm.notify(upEvents.id, e.keyCode);
-  });
-
-  elm.addListener([blurEvents.id], document, 'blur', function blur(e) {
-    elm.notify(blurEvents.id, NList.Nil);
-  });
-
-  function KeyMerge(down, up, blur) {
-    this.nodeType = "merge";
-
-    var args = [down,up,blur];
-    this.id = Utils.guid();
-    // Ignore starting values here
-    this.value = NList.Nil
-    this.kids = [];
-    
-    var n = args.length;
-    var count = 0;
-    var isChanged = false;
-
-    this.recv = function(timestep, changed, parentID) {
-      ++count;
-      if (changed) { 
-        // We know this a change must only be one of the following cases
-        if (parentID === down.id && !(NList.member(down.value)(this.value))) {
-          isChanged = true;
-          this.value = NList.Cons(down.value, this.value); 
-        } 
-        if (parentID === up.id) {
-          isChanged = true;
-          var notEq = function(kc) { return kc !== up.value };
-          this.value = NList.filter(notEq)(this.value);
-        } 
-        if (parentID === blur.id) {
-          isChanged = true;
-          this.value = NList.Nil;
-=======
     var emptyState = state(false, false, NList.Nil);
 
     function KeyMerge(down, up, blur) {
@@ -139,7 +85,6 @@
         for (var i = n; i--; ) {
             args[i].kids.push(this);
             args[i].defaultNumberOfKids += 1;
->>>>>>> 11a96ef5
         }
     }
 
