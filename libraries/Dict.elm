
module Dict (empty,singleton,insert
            ,lookup,findWithDefault
            ,remove,member
            ,foldl,foldr,map
            ,union,intersect,diff
            ,keys,values
            ,toList,fromList
            ) where

import open Basics
import open Maybe
import Native.Error
import List as List
import Native.Utils

data NColor = Red | Black

data Dict k v = RBNode NColor k v (Dict k v) (Dict k v) | RBEmpty

-- Create an empty dictionary.
empty : Dict comparable v
empty = RBEmpty

{-- Helpers for checking invariants

-- Check that the tree has an equal number of black nodes on each path
equal_pathLen t =
  let path_numBlacks t =
     case t of
       RBEmpty -> 1
       RBNode col _ _ l r ->
          let { bl = path_numBlacks l ; br = path_numBlacks r } in
          if bl /= br || bl == 0-1 || br == 0-1
              then 0-1
              else bl + (if col == Red then 0 else 1)
  in 0-1 /= path_numBlacks t

rootBlack t =
  case t of
    RBEmpty -> True
    RBNode Black _ _ _ _ -> True
    _ -> False

redBlack_children t =
  case t of
  { RBNode Red _ _ (RBNode Red _ _ _ _) _ -> False
  ; RBNode Red _ _ _ (RBNode Red _ _ _ _) -> False
  ; RBEmpty -> True
  ; RBNode _ _ _ l r -> redBlack_children l && redBlack_children r
  }

findExtreme f t =
  case t of
  { RBEmpty -> Nothing
  ; RBNode c k _ l r ->
      case findExtreme f (f (l,r)) of
      { Nothing -> Just k
      ; Just k' -> Just k' }
  }

findminRbt t = findExtreme fst t
findmaxRbt t = findExtreme snd t

-- "Option LT than"
-- Returns True if either xo or yo is Nothing
-- Otherwise returns the result of comparing the values using f

optionRelation f u xo yo =
  case (xo,yo) of
  { (Nothing,_) -> u
  ; (_,Nothing) -> u
  ; (Just x, Just y) -> f x y }

olt  xo yo = optionRelation (< ) True xo yo
olte xo yo = optionRelation (<=) True xo yo

ordered t =
  case t of
  { RBEmpty -> True
  ; RBNode c k v l r ->
      let (lmax,rmin) = (findmaxRbt l, findminRbt r) in
      olte lmax (Just k) && olte (Just k) rmin && ordered l && ordered r
  }

-- Check that there aren't any right red nodes in the tree *)
leftLeaning t =
  case t of
  { RBEmpty -> True
  ; RBNode _ _ _ (RBNode Black _ _ _ _) (RBNode Red _ _ _ _) -> False
  ; RBNode _ _ _ RBEmpty (RBNode Red _ _ _ _) -> False
  ; RBNode _ _ _ l r -> (leftLeaning l) && (leftLeaning r)
  }

invariants_hold t =
  ordered t && rootBlack t && redBlack_children t &&
  equal_pathLen t && leftLeaning t

--** End invariant helpers *****
--}


min : Dict k v -> (k,v)
min t =
  case t of
    RBNode _ k v RBEmpty _ -> (k,v)
    RBNode _ _ _ l _ -> min l
    RBEmpty -> Native.Error.raise "(min Empty) is not defined"

{--
max t =
  case t of
  { RBNode _ k v _ RBEmpty -> (k,v)
  ; RBNode _ _ _ _ r -> max r
  ; RBEmpty -> Native.Error.raise "(max Empty) is not defined"
  }
--}

-- Lookup the value associated with a key.
lookup : comparable -> Dict comparable v -> Maybe v
lookup k t =
 case t of
   RBEmpty -> Nothing
   RBNode _ k' v l r ->
    case Native.Utils.compare k k' of
      LT -> lookup k l
      EQ -> Just v
      GT -> lookup k r

-- Find the value associated with a key. If the key is not found,
-- return the default value.
findWithDefault : v -> comparable -> Dict comparable v -> v
findWithDefault base k t =
 case t of
   RBEmpty -> base
   RBNode _ k' v l r ->
    case Native.Utils.compare k k' of
      LT -> findWithDefault base k l
      EQ -> v
      GT -> findWithDefault base k r

{--
-- Find the value associated with a key. If the key is not found, there will be a runtime error.
find k t =
 case t of
 { RBEmpty -> Native.Error.raise "Key was not found in dictionary!"
 ; RBNode _ k' v l r ->
    case Native.Utils.compare k k' of
    { LT -> find k l
    ; EQ -> v
    ; GT -> find k r }
 }
--}

-- Determine if a key is in a dictionary.
member : comparable -> Dict comparable v -> Bool
-- Does t contain k?
<<<<<<< HEAD
member k t = Maybe.isJust <| lookup k t
=======
member k t = isJust <| lookup k t
>>>>>>> c37f30fb

rotateLeft : Dict k v -> Dict k v
rotateLeft t =
 case t of
   RBNode cy ky vy a (RBNode cz kz vz b c) -> RBNode cy kz vz (RBNode Red ky vy a b) c
   _ -> Native.Error.raise "rotateLeft of a node without enough children"

-- rotateRight -- the reverse, and
-- makes Y have Z's color, and makes Z Red.
rotateRight : Dict k v -> Dict k v
rotateRight t =
 case t of
   RBNode cz kz vz (RBNode cy ky vy a b) c -> RBNode cz ky vy a (RBNode Red kz vz b c)
   _ -> Native.Error.raise "rotateRight of a node without enough children"

rotateLeftIfNeeded : Dict k v -> Dict k v
rotateLeftIfNeeded t =
 case t of
   RBNode _ _ _ _ (RBNode Red _ _ _ _) -> rotateLeft t
   _ -> t

rotateRightIfNeeded : Dict k v -> Dict k v
rotateRightIfNeeded t =
 case t of
   RBNode _ _ _ (RBNode Red _ _ (RBNode Red _ _ _ _) _) _ -> rotateRight t
   _ -> t

otherColor c = case c of { Red -> Black ; Black -> Red }

color_flip : Dict k v -> Dict k v
color_flip t =
 case t of
   RBNode c1 bk bv (RBNode c2 ak av la ra) (RBNode c3 ck cv lc rc) ->
       RBNode (otherColor c1) bk bv
              (RBNode (otherColor c2) ak av la ra)
              (RBNode (otherColor c3) ck cv lc rc)
   _ -> Native.Error.raise "color_flip called on a Empty or Node with a Empty child"

color_flipIfNeeded : Dict k v -> Dict k v
color_flipIfNeeded t =
 case t of
   RBNode _ _ _ (RBNode Red _ _ _ _) (RBNode Red _ _ _ _) -> color_flip t
   _ -> t

fixUp t = color_flipIfNeeded (rotateRightIfNeeded (rotateLeftIfNeeded t))

ensureBlackRoot : Dict k v -> Dict k v
ensureBlackRoot t =
  case t of
    RBNode Red k v l r -> RBNode Black k v l r
    _ -> t

-- Insert a key-value pair into a dictionary. Replaces value when there is
-- a collision.
insert : comparable -> v -> Dict comparable v -> Dict comparable v
insert k v t =  -- Invariant: t is a valid left-leaning rb tree
  let ins t =
      case t of
        RBEmpty -> RBNode Red k v RBEmpty RBEmpty
        RBNode c k' v' l r ->
          let h = case Native.Utils.compare k k' of
                    LT -> RBNode c k' v' (ins l) r
                    EQ -> RBNode c k' v  l r  -- replace
                    GT -> RBNode c k' v' l (ins r)
          in  fixUp h
  in  ensureBlackRoot (ins t)
{--
      if not (invariants_hold t) then
          Native.Error.raise "invariants broken before insert"
      else (let new_t = ensureBlackRoot (ins t) in
            if not (invariants_hold new_t) then
                Native.Error.raise "invariants broken after insert"
            else new_t)
--}

-- Create a dictionary with one key-value pair.
singleton : comparable -> v -> Dict comparable v
singleton k v = insert k v RBEmpty

isRed : Dict k v -> Bool
isRed t =
  case t of
    RBNode Red _ _ _ _ -> True
    _ -> False

isRedLeft : Dict k v -> Bool
isRedLeft t =
  case t of
    RBNode _ _ _ (RBNode Red _ _ _ _) _ -> True
    _ -> False

isRedLeftLeft : Dict k v -> Bool
isRedLeftLeft t =
  case t of
    RBNode _ _ _ (RBNode _ _ _ (RBNode Red _ _ _ _) _) _ -> True
    _ -> False

isRedRight : Dict k v -> Bool
isRedRight t =
  case t of
    RBNode _ _ _ _ (RBNode Red _ _ _ _) -> True
    _ -> False

isRedRightLeft : Dict k v -> Bool
isRedRightLeft t =
  case t of
    RBNode _ _ _ _ (RBNode _ _ _ (RBNode Red _ _ _ _) _) -> True
    _ -> False

moveRedLeft : Dict k v -> Dict k v
moveRedLeft t =
  let t' = color_flip t in
  case t' of
    RBNode c k v l r ->
        case r of
          RBNode _ _ _ (RBNode Red _ _ _ _) _ ->
              color_flip (rotateLeft (RBNode c k v l (rotateRight r)))
          _ -> t'
    _ -> t'

moveRedRight : Dict k v -> Dict k v
moveRedRight t =
  let t' = color_flip t in
  if isRedLeftLeft t' then color_flip (rotateRight t') else t'

moveRedLeftIfNeeded : Dict k v -> Dict k v
moveRedLeftIfNeeded t =
  if isRedLeft t || isRedLeftLeft t then t else moveRedLeft t

moveRedRightIfNeeded : Dict k v -> Dict k v
moveRedRightIfNeeded t =
  if isRedRight t || isRedRightLeft t then t else moveRedRight t
  
deleteMin : Dict k v -> Dict k v
deleteMin t =
  let del t =
    case t of
      RBNode _ _ _ RBEmpty _ -> RBEmpty
      _ -> case moveRedLeftIfNeeded t of
             RBNode c k v l r -> fixUp (RBNode c k v (del l) r)
             RBEmpty -> RBEmpty
  in  ensureBlackRoot (del t)

{--
deleteMax t =
  let del t =
      let t' = if isRedLeft t then rotateRight t else t in
      case t' of
      { RBNode _ _ _ _ RBEmpty -> RBEmpty
      ; _ -> let t'' = moveRedRightIfNeeded t' in
             case t'' of
             { RBNode c k v l r -> fixUp (RBNode c k v l (del r))
             ; RBEmpty -> RBEmpty } }
  in  ensureBlackRoot (del t)
--}

-- Remove a key-value pair from a dictionary. If the key is not found,
-- no changes are made.
remove : comparable -> Dict comparable v -> Dict comparable v
remove k t =
  let eq_and_noRightNode t =
          case t of { RBNode _ k' _ _ RBEmpty -> k == k' ; _ -> False }
      eq t = case t of { RBNode _ k' _ _ _ -> k == k' ; _ -> False }
      delLT t = case moveRedLeftIfNeeded t of
                  RBNode c k' v l r -> fixUp (RBNode c k' v (del l) r)
                  RBEmpty -> Native.Error.raise "delLT on Empty"
      delEQ t = case t of -- Replace with successor
                  RBNode c _ _ l r -> let (k',v') = min r in
                                      fixUp (RBNode c k' v' l (deleteMin r))
                  RBEmpty -> Native.Error.raise "delEQ called on a Empty"
      delGT t = case t of
                  RBNode c k' v l r -> fixUp (RBNode c k' v l (del r))
                  RBEmpty -> Native.Error.raise "delGT called on a Empty"
      del t = case t of
                RBEmpty -> RBEmpty
                RBNode _ k' _ _ _ ->
                    if k < k' then delLT t else
                        let u = if isRedLeft t then rotateRight t else t in
                        if eq_and_noRightNode u then RBEmpty else
                            let t' = moveRedRightIfNeeded t in
                            if eq t' then delEQ t' else delGT t'
  in  if member k t then ensureBlackRoot (del t) else t
{--
      if not (invariants_hold t) then
          Native.Error.raise "invariants broken before remove"
      else (let t' = ensureBlackRoot (del t) in
            if invariants_hold t' then t' else
                Native.Error.raise "invariants broken after remove")
--}

-- Apply a function to all values in a dictionary.
map : (a -> b) -> Dict comparable a -> Dict comparable b
map f t =
  case t of
    RBEmpty -> RBEmpty
    RBNode c k v l r -> RBNode c k (f v) (map f l) (map f r)

-- Fold over the key-value pairs in a dictionary, in order from lowest
-- key to highest key.
foldl : (comparable -> v -> b -> b) -> b -> Dict comparable v -> b
foldl f acc t =
  case t of
    RBEmpty -> acc
    RBNode _ k v l r -> foldl f (f k v (foldl f acc l)) r

-- Fold over the key-value pairs in a dictionary, in order from highest
-- key to lowest key.
foldr : (comparable -> v -> b -> b) -> b -> Dict comparable v -> b
foldr f acc t =
  case t of
    RBEmpty -> acc
    RBNode _ k v l r -> foldr f (f k v (foldr f acc r)) l

-- Combine two dictionaries. If there is a collision, preference is given
-- to the first dictionary.
union : Dict comparable v -> Dict comparable v -> Dict comparable v
union t1 t2 = foldl insert t2 t1

-- Keep a key-value pair when its key appears in the second dictionary.
-- Preference is given to values in the first dictionary.
intersect : Dict comparable v -> Dict comparable v -> Dict comparable v
intersect t1 t2 =
 let combine k v t = if k `member` t2 then insert k v t else t
 in  foldl combine empty t1

-- Keep a key-value pair when its key does not appear in the second dictionary.
-- Preference is given to the first dictionary.
diff : Dict comparable v -> Dict comparable v -> Dict comparable v
diff t1 t2 = foldl (\k v t -> remove k t) t1 t2

-- Get all of the keys in a dictionary.
keys : Dict comparable v -> [comparable]
keys t   = foldr (\k v acc -> k :: acc) [] t

-- Get all of the values in a dictionary.
values : Dict comparable v -> [v]
values t = foldr (\k v acc -> v :: acc) [] t

-- Convert a dictionary into an association list of key-value pairs.
toList : Dict comparable v -> [(comparable,v)]
toList t = foldr (\k v acc -> (k,v) :: acc) [] t

-- Convert an association list into a dictionary.
fromList : [(comparable,v)] -> Dict comparable v
fromList assocs = List.foldl (\(k,v) d -> insert k v d) empty assocs<|MERGE_RESOLUTION|>--- conflicted
+++ resolved
@@ -155,11 +155,7 @@
 -- Determine if a key is in a dictionary.
 member : comparable -> Dict comparable v -> Bool
 -- Does t contain k?
-<<<<<<< HEAD
-member k t = Maybe.isJust <| lookup k t
-=======
 member k t = isJust <| lookup k t
->>>>>>> c37f30fb
 
 rotateLeft : Dict k v -> Dict k v
 rotateLeft t =
